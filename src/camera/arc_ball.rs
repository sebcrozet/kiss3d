--- conflicted
+++ resolved
@@ -313,11 +313,7 @@
     }
 
     fn handle_scroll(&mut self, off: f32) {
-<<<<<<< HEAD
-        self.dist += self.dist_step * (off) / 120.0;
-=======
-        self.dist = self.dist * self.dist_step.powf(off);
->>>>>>> aba95144
+        self.dist *= self.dist_step.powf(off);
         self.update_restrictions();
         self.update_projviews();
     }
